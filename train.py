--- conflicted
+++ resolved
@@ -17,10 +17,7 @@
 import datasets
 import eqnet
 import utils
-<<<<<<< HEAD
 from eqnet.utils.station_sampler import StationSampler, cut_reorder_keys, create_groups, reorder_keys
-=======
->>>>>>> 536ec5f1
 from eqnet.data import (
     AutoEncoderIterableDataset,
     DASDataset,
@@ -29,7 +26,7 @@
     SeismicTraceIterableDataset,
 )
 from eqnet.models.unet import moving_normalize
-from eqnet.utils.station_sampler import StationSampler, create_groups, cut_reorder_keys
+from eqnet.utils.station_sampler import StationSampler, create_groups, cut_reorder_keys, reorder_keys
 
 matplotlib.use("agg")
 logger = logging.getLogger("EQNet")
