--- conflicted
+++ resolved
@@ -282,8 +282,6 @@
     return data + noise * max(0, snr - 2) * torch.rand(1)
 
 
-<<<<<<< HEAD
-=======
 def flip_lr(data, targets=None):
     data = data.flip(-1)
     if targets is not None:
@@ -293,7 +291,6 @@
         return data
 
 
->>>>>>> 382844df
 def masking(data, target, nt=256, nx=256):
     nc0, nt0, nx0 = data.shape
     nt_ = random.randint(32, nt)
@@ -320,22 +317,6 @@
 def masking_edge(data, target, nt=512, nx=512):
     """masking edges to prevent edge effects"""
 
-<<<<<<< HEAD
-    nch0, nt0, nx0 = data.shape
-    nt_ = random.randint(32, nt)
-    nx_ = random.randint(32, nx)
-    nt0_ = random.randint(0, nt0 - nt_)
-    nx0_ = random.randint(0, nx0 - nx_)
-    data_ = torch.clone(data)
-    target_ = torch.clone(target)
-
-    data_[:, nt0_ : nt0_ + nt_, :] = 0.0
-    target_[0, nt0_ : nt0_ + nt_, :] = 1.0
-    target_[1:, nt0_ : nt0_ + nt_, :] = 0.0
-    data_[:, :, nx0_ : nx0_ + nx_] = 0.0
-    target_[0, :, nx0_ : nx0_ + nx_] = 1.0
-    target_[1:, :, nx0_ : nx0_ + nx_] = 0.0
-=======
     crop_nt = random.randint(1, nt)
     crop_nx = random.randint(1, nx)
 
@@ -346,7 +327,6 @@
 
     data_[-crop_nt:, -crop_nx:] = 0.0
     target_[-crop_nt:, -crop_nx:] = 0.0
->>>>>>> 382844df
 
     return data_, target_
 
@@ -417,21 +397,6 @@
     return label_selected
 
 
-<<<<<<< HEAD
-# def load_segy(infile, nTrace=1250):
-#     filesize = os.path.getsize(infile)
-#     nSample = int(((filesize - 3600) / nTrace - 240) / 4)
-#     data = np.zeros((nTrace, nSample), dtype=np.float32)
-#     fid = open(infile, "rb")
-#     fid.seek(3600)
-#     for i in range(nTrace):
-#         fid.seek(240, 1)
-#         data[i, :] = np.fromfile(fid, dtype=np.float32, count=nSample)
-#     return data
-
-
-=======
->>>>>>> 382844df
 def read_PASSCAL_segy(fid, nTraces=1250, nSample=900000, TraceOff=0, strain_rate=True):
     """Function to read PASSCAL segy raw data
     For Ridgecrest data, there are 1250 channels in total,
@@ -676,27 +641,6 @@
                     data = data[np.newaxis, :, :]  # nchn, nt, nx
                     data = data / np.std(data)
                     data = torch.from_numpy(data.astype(np.float32))
-<<<<<<< HEAD
-
-                ## basic normalize
-                data = data - torch.mean(data, dim=1, keepdim=True)
-
-                # load noise
-                noise = None
-                if self.stack_noise and (self.noise_list is not None):
-                    tmp = self.noise_list[np.random.randint(0, len(self.noise_list))]
-                    with fsspec.open(tmp, "rb") as f:
-                        with h5py.File(f, "r") as fp:
-                            noise = fp["data"][:, :].T
-                        ## The first 30s are noise in the training data
-                        noise = np.roll(noise, max(0, self.nt - 3000), axis=0)  # nt, nx
-                        noise = noise[np.newaxis, : self.nt, :]  # nchn, nt, nx
-                        noise = noise / np.std(noise)
-                        noise = torch.from_numpy(noise.astype(np.float32))
-
-                    noise = noise - torch.mean(noise, dim=1, keepdim=True)
-
-=======
 
                 ## basic normalize
                 data = data - torch.mean(data, dim=1, keepdim=True)
@@ -720,7 +664,6 @@
                         print(f"Error reading noise file {tmp}")
                         noise = torch.zeros([1, self.nt, self.nx], dtype=torch.float32)
 
->>>>>>> 382844df
                 ## snr
                 if "P" in meta:
                     snr, S, N = calc_snr(data, meta["P"])
@@ -783,19 +726,6 @@
                     if self.masking and (np.random.rand() < 0.3):
                         data_, targets_ = masking(data_, targets_)
 
-<<<<<<< HEAD
-                    # data_ = normalize(data_)
-                    # data_ = data_ - torch.median(data_, dim=2, keepdims=True)[0]
-
-                    yield {
-                        "data": torch.nan_to_num(data_),
-                        "targets": targets_,
-                        "file_name": os.path.splitext(label_file.split("/")[-1])[0] + f"_{ii:02d}",
-                        "height": data_.shape[-2],
-                        "width": data_.shape[-1],
-                    }
-
-=======
                     ## prevent edge effect on the right and bottom
                     if np.random.rand() < 0.05:
                         data_, targets_ = masking_edge(data_, targets_)
@@ -811,7 +741,6 @@
                         "width": data_.shape[-1],
                     }
 
->>>>>>> 382844df
     def sample(self, file_list):
         for file in file_list:
             if not self.fs.exists(file):
